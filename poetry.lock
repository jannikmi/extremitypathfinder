[[package]]
name = "alabaster"
version = "0.7.12"
description = "A configurable sidebar-enabled Sphinx theme"
category = "dev"
optional = false
python-versions = "*"

[[package]]
name = "atomicwrites"
version = "1.4.1"
description = "Atomic file writes."
category = "dev"
optional = false
python-versions = ">=2.7, !=3.0.*, !=3.1.*, !=3.2.*, !=3.3.*"

[[package]]
name = "attrs"
version = "22.1.0"
description = "Classes Without Boilerplate"
category = "dev"
optional = false
python-versions = ">=3.5"

[package.extras]
dev = ["coverage[toml] (>=5.0.2)", "hypothesis", "pympler", "pytest (>=4.3.0)", "mypy (>=0.900,!=0.940)", "pytest-mypy-plugins", "zope.interface", "furo", "sphinx", "sphinx-notfound-page", "pre-commit", "cloudpickle"]
docs = ["furo", "sphinx", "zope.interface", "sphinx-notfound-page"]
tests = ["coverage[toml] (>=5.0.2)", "hypothesis", "pympler", "pytest (>=4.3.0)", "mypy (>=0.900,!=0.940)", "pytest-mypy-plugins", "zope.interface", "cloudpickle"]
tests_no_zope = ["coverage[toml] (>=5.0.2)", "hypothesis", "pympler", "pytest (>=4.3.0)", "mypy (>=0.900,!=0.940)", "pytest-mypy-plugins", "cloudpickle"]

[[package]]
name = "babel"
version = "2.10.3"
description = "Internationalization utilities"
category = "dev"
optional = false
python-versions = ">=3.6"

[package.dependencies]
pytz = ">=2015.7"

[[package]]
name = "certifi"
version = "2022.6.15"
description = "Python package for providing Mozilla's CA Bundle."
category = "dev"
optional = false
python-versions = ">=3.6"

[[package]]
name = "cfgv"
version = "3.3.1"
description = "Validate configuration and produce human readable error messages."
category = "dev"
optional = false
python-versions = ">=3.6.1"

[[package]]
name = "charset-normalizer"
version = "2.1.0"
description = "The Real First Universal Charset Detector. Open, modern and actively maintained alternative to Chardet."
category = "dev"
optional = false
python-versions = ">=3.6.0"

[package.extras]
unicode_backport = ["unicodedata2"]

[[package]]
name = "colorama"
version = "0.4.5"
description = "Cross-platform colored terminal text."
category = "dev"
optional = false
python-versions = ">=2.7, !=3.0.*, !=3.1.*, !=3.2.*, !=3.3.*, !=3.4.*"

[[package]]
name = "cycler"
version = "0.11.0"
description = "Composable style cycles"
category = "dev"
optional = false
python-versions = ">=3.6"

[[package]]
name = "distlib"
version = "0.3.5"
description = "Distribution utilities"
category = "dev"
optional = false
python-versions = "*"

[[package]]
name = "docutils"
version = "0.17.1"
description = "Docutils -- Python Documentation Utilities"
category = "dev"
optional = false
python-versions = ">=2.7, !=3.0.*, !=3.1.*, !=3.2.*, !=3.3.*, !=3.4.*"

[[package]]
name = "filelock"
version = "3.8.0"
description = "A platform independent file lock."
category = "dev"
optional = false
python-versions = ">=3.7"

[package.extras]
docs = ["furo (>=2022.6.21)", "sphinx (>=5.1.1)", "sphinx-autodoc-typehints (>=1.19.1)"]
testing = ["covdefaults (>=2.2)", "coverage (>=6.4.2)", "pytest (>=7.1.2)", "pytest-cov (>=3)", "pytest-timeout (>=2.1)"]

[[package]]
name = "fonttools"
version = "4.36.0"
description = "Tools to manipulate font files"
category = "dev"
optional = false
python-versions = ">=3.7"

[package.extras]
all = ["fs (>=2.2.0,<3)", "lxml (>=4.0,<5)", "zopfli (>=0.1.4)", "lz4 (>=1.7.4.2)", "matplotlib", "sympy", "skia-pathops (>=0.5.0)", "uharfbuzz (>=0.23.0)", "brotlicffi (>=0.8.0)", "scipy", "brotli (>=1.0.1)", "munkres", "unicodedata2 (>=14.0.0)", "xattr"]
graphite = ["lz4 (>=1.7.4.2)"]
interpolatable = ["scipy", "munkres"]
lxml = ["lxml (>=4.0,<5)"]
pathops = ["skia-pathops (>=0.5.0)"]
plot = ["matplotlib"]
repacker = ["uharfbuzz (>=0.23.0)"]
symfont = ["sympy"]
type1 = ["xattr"]
ufo = ["fs (>=2.2.0,<3)"]
unicode = ["unicodedata2 (>=14.0.0)"]
woff = ["zopfli (>=0.1.4)", "brotlicffi (>=0.8.0)", "brotli (>=1.0.1)"]

[[package]]
name = "identify"
version = "2.5.3"
description = "File identification library for Python"
category = "dev"
optional = false
python-versions = ">=3.7"

[package.extras]
license = ["ukkonen"]

[[package]]
name = "idna"
version = "3.3"
description = "Internationalized Domain Names in Applications (IDNA)"
category = "dev"
optional = false
python-versions = ">=3.5"

[[package]]
name = "imagesize"
version = "1.4.1"
description = "Getting image size from png/jpeg/jpeg2000/gif file"
category = "dev"
optional = false
python-versions = ">=2.7, !=3.0.*, !=3.1.*, !=3.2.*, !=3.3.*"

[[package]]
name = "importlib-metadata"
version = "4.12.0"
description = "Read metadata from Python packages"
category = "main"
optional = false
python-versions = ">=3.7"

[package.dependencies]
zipp = ">=0.5"

[package.extras]
docs = ["sphinx", "jaraco.packaging (>=9)", "rst.linker (>=1.9)"]
perf = ["ipython"]
testing = ["pytest (>=6)", "pytest-checkdocs (>=2.4)", "pytest-flake8", "pytest-cov", "pytest-enabler (>=1.3)", "packaging", "pyfakefs", "flufl.flake8", "pytest-perf (>=0.9.2)", "pytest-black (>=0.3.7)", "pytest-mypy (>=0.9.1)", "importlib-resources (>=1.3)"]

[[package]]
name = "iniconfig"
version = "1.1.1"
description = "iniconfig: brain-dead simple config-ini parsing"
category = "dev"
optional = false
python-versions = "*"

[[package]]
name = "jinja2"
version = "3.1.2"
description = "A very fast and expressive template engine."
category = "dev"
optional = false
python-versions = ">=3.7"

[package.dependencies]
MarkupSafe = ">=2.0"

[package.extras]
i18n = ["Babel (>=2.7)"]

[[package]]
name = "kiwisolver"
version = "1.4.4"
description = "A fast implementation of the Cassowary constraint solver"
category = "dev"
optional = false
python-versions = ">=3.7"

[[package]]
name = "llvmlite"
version = "0.39.0"
description = "lightweight wrapper around basic LLVM functionality"
category = "main"
optional = true
python-versions = ">=3.7"

[[package]]
name = "markupsafe"
version = "2.1.1"
description = "Safely add untrusted strings to HTML/XML markup."
category = "dev"
optional = false
python-versions = ">=3.7"

[[package]]
name = "matplotlib"
version = "3.5.3"
description = "Python plotting package"
category = "dev"
optional = false
python-versions = ">=3.7"

[package.dependencies]
cycler = ">=0.10"
fonttools = ">=4.22.0"
kiwisolver = ">=1.0.1"
numpy = ">=1.17"
packaging = ">=20.0"
pillow = ">=6.2.0"
pyparsing = ">=2.2.1"
python-dateutil = ">=2.7"
setuptools_scm = ">=4,<7"

[[package]]
name = "nodeenv"
version = "1.7.0"
description = "Node.js virtual environment builder"
category = "dev"
optional = false
python-versions = ">=2.7,!=3.0.*,!=3.1.*,!=3.2.*,!=3.3.*,!=3.4.*,!=3.5.*,!=3.6.*"

[[package]]
name = "numba"
version = "0.56.0"
description = "compiling Python code using LLVM"
category = "main"
optional = true
python-versions = ">=3.7"

[package.dependencies]
importlib-metadata = {version = "*", markers = "python_version < \"3.9\""}
llvmlite = ">=0.39.0dev0,<0.40"
numpy = ">=1.18,<1.23"

[[package]]
name = "numpy"
<<<<<<< HEAD
version = "1.22.4"
=======
version = "1.23.2"
>>>>>>> 6c5c5d54
description = "NumPy is the fundamental package for array computing with Python."
category = "main"
optional = false
python-versions = ">=3.8"

[[package]]
name = "packaging"
version = "21.3"
description = "Core utilities for Python packages"
category = "dev"
optional = false
python-versions = ">=3.6"

[package.dependencies]
pyparsing = ">=2.0.2,<3.0.5 || >3.0.5"

[[package]]
name = "pillow"
version = "9.2.0"
description = "Python Imaging Library (Fork)"
category = "dev"
optional = false
python-versions = ">=3.7"

[package.extras]
docs = ["furo", "olefile", "sphinx (>=2.4)", "sphinx-copybutton", "sphinx-issues (>=3.0.1)", "sphinx-removed-in", "sphinxext-opengraph"]
tests = ["check-manifest", "coverage", "defusedxml", "markdown2", "olefile", "packaging", "pyroma", "pytest", "pytest-cov", "pytest-timeout"]

[[package]]
name = "platformdirs"
version = "2.5.2"
description = "A small Python module for determining appropriate platform-specific dirs, e.g. a \"user data dir\"."
category = "dev"
optional = false
python-versions = ">=3.7"

[package.extras]
docs = ["furo (>=2021.7.5b38)", "proselint (>=0.10.2)", "sphinx-autodoc-typehints (>=1.12)", "sphinx (>=4)"]
test = ["appdirs (==1.4.4)", "pytest-cov (>=2.7)", "pytest-mock (>=3.6)", "pytest (>=6)"]

[[package]]
name = "pluggy"
version = "1.0.0"
description = "plugin and hook calling mechanisms for python"
category = "dev"
optional = false
python-versions = ">=3.6"

[package.extras]
testing = ["pytest-benchmark", "pytest"]
dev = ["tox", "pre-commit"]

[[package]]
name = "pre-commit"
version = "2.20.0"
description = "A framework for managing and maintaining multi-language pre-commit hooks."
category = "dev"
optional = false
python-versions = ">=3.7"

[package.dependencies]
cfgv = ">=2.0.0"
identify = ">=1.0.0"
nodeenv = ">=0.11.1"
pyyaml = ">=5.1"
toml = "*"
virtualenv = ">=20.0.8"

[[package]]
name = "py"
version = "1.11.0"
description = "library with cross-python path, ini-parsing, io, code, log facilities"
category = "dev"
optional = false
python-versions = ">=2.7, !=3.0.*, !=3.1.*, !=3.2.*, !=3.3.*, !=3.4.*"

[[package]]
name = "pygments"
version = "2.13.0"
description = "Pygments is a syntax highlighting package written in Python."
category = "dev"
optional = false
python-versions = ">=3.6"

[package.extras]
plugins = ["importlib-metadata"]

[[package]]
name = "pyparsing"
version = "3.0.9"
description = "pyparsing module - Classes and methods to define and execute parsing grammars"
category = "dev"
optional = false
python-versions = ">=3.6.8"

[package.extras]
diagrams = ["railroad-diagrams", "jinja2"]

[[package]]
name = "pytest"
version = "6.2.5"
description = "pytest: simple powerful testing with Python"
category = "dev"
optional = false
python-versions = ">=3.6"

[package.dependencies]
atomicwrites = {version = ">=1.0", markers = "sys_platform == \"win32\""}
attrs = ">=19.2.0"
colorama = {version = "*", markers = "sys_platform == \"win32\""}
iniconfig = "*"
packaging = "*"
pluggy = ">=0.12,<2.0"
py = ">=1.8.2"
toml = "*"

[package.extras]
testing = ["argcomplete", "hypothesis (>=3.56)", "mock", "nose", "requests", "xmlschema"]

[[package]]
name = "python-dateutil"
version = "2.8.2"
description = "Extensions to the standard Python datetime module"
category = "dev"
optional = false
python-versions = "!=3.0.*,!=3.1.*,!=3.2.*,>=2.7"

[package.dependencies]
six = ">=1.5"

[[package]]
name = "pytz"
version = "2022.2.1"
description = "World timezone definitions, modern and historical"
category = "dev"
optional = false
python-versions = "*"

[[package]]
name = "pyyaml"
version = "6.0"
description = "YAML parser and emitter for Python"
category = "dev"
optional = false
python-versions = ">=3.6"

[[package]]
name = "requests"
version = "2.28.1"
description = "Python HTTP for Humans."
category = "dev"
optional = false
python-versions = ">=3.7, <4"

[package.dependencies]
certifi = ">=2017.4.17"
charset-normalizer = ">=2,<3"
idna = ">=2.5,<4"
urllib3 = ">=1.21.1,<1.27"

[package.extras]
socks = ["PySocks (>=1.5.6,!=1.5.7)"]
use_chardet_on_py3 = ["chardet (>=3.0.2,<6)"]

[[package]]
name = "setuptools-scm"
version = "6.4.2"
description = "the blessed package to manage your versions by scm tags"
category = "dev"
optional = false
python-versions = ">=3.6"

[package.dependencies]
packaging = ">=20.0"
tomli = ">=1.0.0"

[package.extras]
test = ["pytest (>=6.2)", "virtualenv (>20)"]
toml = ["setuptools (>=42)"]

[[package]]
name = "six"
version = "1.16.0"
description = "Python 2 and 3 compatibility utilities"
category = "dev"
optional = false
python-versions = ">=2.7, !=3.0.*, !=3.1.*, !=3.2.*"

[[package]]
name = "snowballstemmer"
version = "2.2.0"
description = "This package provides 29 stemmers for 28 languages generated from Snowball algorithms."
category = "dev"
optional = false
python-versions = "*"

[[package]]
name = "sphinx"
version = "4.5.0"
description = "Python documentation generator"
category = "dev"
optional = false
python-versions = ">=3.6"

[package.dependencies]
alabaster = ">=0.7,<0.8"
babel = ">=1.3"
colorama = {version = ">=0.3.5", markers = "sys_platform == \"win32\""}
docutils = ">=0.14,<0.18"
imagesize = "*"
importlib-metadata = {version = ">=4.4", markers = "python_version < \"3.10\""}
Jinja2 = ">=2.3"
packaging = "*"
Pygments = ">=2.0"
requests = ">=2.5.0"
snowballstemmer = ">=1.1"
sphinxcontrib-applehelp = "*"
sphinxcontrib-devhelp = "*"
sphinxcontrib-htmlhelp = ">=2.0.0"
sphinxcontrib-jsmath = "*"
sphinxcontrib-qthelp = "*"
sphinxcontrib-serializinghtml = ">=1.1.5"

[package.extras]
docs = ["sphinxcontrib-websupport"]
lint = ["flake8 (>=3.5.0)", "isort", "mypy (>=0.931)", "docutils-stubs", "types-typed-ast", "types-requests"]
test = ["pytest", "pytest-cov", "html5lib", "cython", "typed-ast"]

[[package]]
name = "sphinx-rtd-theme"
version = "1.0.0"
description = "Read the Docs theme for Sphinx"
category = "dev"
optional = false
python-versions = ">=2.7,!=3.0.*,!=3.1.*,!=3.2.*,!=3.3.*"

[package.dependencies]
docutils = "<0.18"
sphinx = ">=1.6"

[package.extras]
dev = ["bump2version", "sphinxcontrib-httpdomain", "transifex-client"]

[[package]]
name = "sphinxcontrib-applehelp"
version = "1.0.2"
description = "sphinxcontrib-applehelp is a sphinx extension which outputs Apple help books"
category = "dev"
optional = false
python-versions = ">=3.5"

[package.extras]
test = ["pytest"]
lint = ["docutils-stubs", "mypy", "flake8"]

[[package]]
name = "sphinxcontrib-devhelp"
version = "1.0.2"
description = "sphinxcontrib-devhelp is a sphinx extension which outputs Devhelp document."
category = "dev"
optional = false
python-versions = ">=3.5"

[package.extras]
test = ["pytest"]
lint = ["docutils-stubs", "mypy", "flake8"]

[[package]]
name = "sphinxcontrib-htmlhelp"
version = "2.0.0"
description = "sphinxcontrib-htmlhelp is a sphinx extension which renders HTML help files"
category = "dev"
optional = false
python-versions = ">=3.6"

[package.extras]
test = ["html5lib", "pytest"]
lint = ["docutils-stubs", "mypy", "flake8"]

[[package]]
name = "sphinxcontrib-jsmath"
version = "1.0.1"
description = "A sphinx extension which renders display math in HTML via JavaScript"
category = "dev"
optional = false
python-versions = ">=3.5"

[package.extras]
test = ["mypy", "flake8", "pytest"]

[[package]]
name = "sphinxcontrib-qthelp"
version = "1.0.3"
description = "sphinxcontrib-qthelp is a sphinx extension which outputs QtHelp document."
category = "dev"
optional = false
python-versions = ">=3.5"

[package.extras]
test = ["pytest"]
lint = ["docutils-stubs", "mypy", "flake8"]

[[package]]
name = "sphinxcontrib-serializinghtml"
version = "1.1.5"
description = "sphinxcontrib-serializinghtml is a sphinx extension which outputs \"serialized\" HTML files (json and pickle)."
category = "dev"
optional = false
python-versions = ">=3.5"

[package.extras]
test = ["pytest"]
lint = ["docutils-stubs", "mypy", "flake8"]

[[package]]
name = "toml"
version = "0.10.2"
description = "Python Library for Tom's Obvious, Minimal Language"
category = "dev"
optional = false
python-versions = ">=2.6, !=3.0.*, !=3.1.*, !=3.2.*"

[[package]]
name = "tomli"
version = "2.0.1"
description = "A lil' TOML parser"
category = "dev"
optional = false
python-versions = ">=3.7"

[[package]]
name = "tox"
version = "3.25.1"
description = "tox is a generic virtualenv management and test command line tool"
category = "dev"
optional = false
python-versions = "!=3.0.*,!=3.1.*,!=3.2.*,!=3.3.*,!=3.4.*,>=2.7"

[package.dependencies]
colorama = {version = ">=0.4.1", markers = "platform_system == \"Windows\""}
filelock = ">=3.0.0"
packaging = ">=14"
pluggy = ">=0.12.0"
py = ">=1.4.17"
six = ">=1.14.0"
toml = ">=0.9.4"
virtualenv = ">=16.0.0,<20.0.0 || >20.0.0,<20.0.1 || >20.0.1,<20.0.2 || >20.0.2,<20.0.3 || >20.0.3,<20.0.4 || >20.0.4,<20.0.5 || >20.0.5,<20.0.6 || >20.0.6,<20.0.7 || >20.0.7"

[package.extras]
docs = ["pygments-github-lexers (>=0.0.5)", "sphinx (>=2.0.0)", "sphinxcontrib-autoprogram (>=0.1.5)", "towncrier (>=18.5.0)"]
testing = ["flaky (>=3.4.0)", "freezegun (>=0.3.11)", "pytest (>=4.0.0)", "pytest-cov (>=2.5.1)", "pytest-mock (>=1.10.0)", "pytest-randomly (>=1.0.0)", "psutil (>=5.6.1)", "pathlib2 (>=2.3.3)"]

[[package]]
name = "urllib3"
version = "1.26.11"
description = "HTTP library with thread-safe connection pooling, file post, and more."
category = "dev"
optional = false
python-versions = ">=2.7, !=3.0.*, !=3.1.*, !=3.2.*, !=3.3.*, !=3.4.*, !=3.5.*, <4"

[package.extras]
brotli = ["brotlicffi (>=0.8.0)", "brotli (>=1.0.9)", "brotlipy (>=0.6.0)"]
secure = ["pyOpenSSL (>=0.14)", "cryptography (>=1.3.4)", "idna (>=2.0.0)", "certifi", "ipaddress"]
socks = ["PySocks (>=1.5.6,!=1.5.7,<2.0)"]

[[package]]
name = "virtualenv"
version = "20.16.3"
description = "Virtual Python Environment builder"
category = "dev"
optional = false
python-versions = ">=3.6"

[package.dependencies]
distlib = ">=0.3.5,<1"
filelock = ">=3.4.1,<4"
platformdirs = ">=2.4,<3"

[package.extras]
docs = ["proselint (>=0.13)", "sphinx (>=5.1.1)", "sphinx-argparse (>=0.3.1)", "sphinx-rtd-theme (>=1)", "towncrier (>=21.9)"]
testing = ["coverage (>=6.2)", "coverage-enable-subprocess (>=1)", "flaky (>=3.7)", "packaging (>=21.3)", "pytest (>=7.0.1)", "pytest-env (>=0.6.2)", "pytest-freezegun (>=0.4.2)", "pytest-mock (>=3.6.1)", "pytest-randomly (>=3.10.3)", "pytest-timeout (>=2.1)"]

[[package]]
name = "zipp"
version = "3.8.1"
description = "Backport of pathlib-compatible object wrapper for zip files"
category = "main"
optional = false
python-versions = ">=3.7"

[package.extras]
docs = ["sphinx", "jaraco.packaging (>=9)", "rst.linker (>=1.9)", "jaraco.tidelift (>=1.4)"]
testing = ["pytest (>=6)", "pytest-checkdocs (>=2.4)", "pytest-flake8", "pytest-cov", "pytest-enabler (>=1.3)", "jaraco.itertools", "func-timeout", "pytest-black (>=0.3.7)", "pytest-mypy (>=0.9.1)"]

[extras]
docs = []
numba = []
plot = []
test = []

[extras]
numba = ["numba"]

[metadata]
lock-version = "1.1"
python-versions = "^3.8"
<<<<<<< HEAD
content-hash = "4c89344477b3aba680e38abf198a86f6835bda668b8b7ba77f75e419e9f5e58d"
=======
content-hash = "b17494c876d4a16b89fcbd219cd9c8b5c5eb2b1af590f6db5bf40add8a826263"
>>>>>>> 6c5c5d54

[metadata.files]
alabaster = []
atomicwrites = []
attrs = []
babel = []
certifi = []
cfgv = []
charset-normalizer = []
colorama = []
cycler = []
distlib = []
docutils = []
filelock = []
fonttools = []
identify = []
idna = []
imagesize = []
importlib-metadata = []
iniconfig = []
jinja2 = []
kiwisolver = []
<<<<<<< HEAD
llvmlite = []
=======
>>>>>>> 6c5c5d54
markupsafe = []
matplotlib = []
nodeenv = []
numba = []
numpy = []
packaging = []
pillow = []
platformdirs = []
pluggy = []
pre-commit = []
py = []
pygments = []
pyparsing = []
pytest = []
python-dateutil = []
pytz = []
pyyaml = []
requests = []
setuptools-scm = []
six = []
snowballstemmer = []
sphinx = []
sphinx-rtd-theme = []
sphinxcontrib-applehelp = []
sphinxcontrib-devhelp = []
sphinxcontrib-htmlhelp = []
sphinxcontrib-jsmath = []
sphinxcontrib-qthelp = []
sphinxcontrib-serializinghtml = []
toml = []
tomli = []
tox = []
urllib3 = []
virtualenv = []
zipp = []<|MERGE_RESOLUTION|>--- conflicted
+++ resolved
@@ -263,11 +263,7 @@
 
 [[package]]
 name = "numpy"
-<<<<<<< HEAD
 version = "1.22.4"
-=======
-version = "1.23.2"
->>>>>>> 6c5c5d54
 description = "NumPy is the fundamental package for array computing with Python."
 category = "main"
 optional = false
@@ -664,21 +660,14 @@
 
 [extras]
 docs = []
-numba = []
+numba = ["numba"]
 plot = []
 test = []
-
-[extras]
-numba = ["numba"]
 
 [metadata]
 lock-version = "1.1"
 python-versions = "^3.8"
-<<<<<<< HEAD
-content-hash = "4c89344477b3aba680e38abf198a86f6835bda668b8b7ba77f75e419e9f5e58d"
-=======
-content-hash = "b17494c876d4a16b89fcbd219cd9c8b5c5eb2b1af590f6db5bf40add8a826263"
->>>>>>> 6c5c5d54
+content-hash = "8295544537c3b348944d99025b2af3b043b82c55c9ffeb1aac5edd9bf96c35c4"
 
 [metadata.files]
 alabaster = []
@@ -701,10 +690,7 @@
 iniconfig = []
 jinja2 = []
 kiwisolver = []
-<<<<<<< HEAD
 llvmlite = []
-=======
->>>>>>> 6c5c5d54
 markupsafe = []
 matplotlib = []
 nodeenv = []
